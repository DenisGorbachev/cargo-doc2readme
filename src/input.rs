use crate::preproc::Preprocessor;
use anyhow::{bail, Context};
use cargo_metadata::{Edition, Metadata, Package, Target};
use log::{debug, info, warn};
use semver::{Comparator, Op, Version, VersionReq};
use std::{
	collections::{HashMap, HashSet, VecDeque},
	fmt::{self, Debug, Formatter},
	fs::File,
	io::{self, BufReader, Cursor, Read, Write},
	path::Path,
	process::{Command, Output}
};
use syn::{Attribute, Ident, Item, ItemUse, Lit, LitStr, Meta, UsePath, UseTree, Visibility};

type ScopeScope = HashMap<String, VecDeque<(LinkType, String)>>;

#[derive(Debug)]
pub struct Scope {
	// use statements and declared items. maps name to path.
	pub scope: ScopeScope,
	// private modules so that `pub use`'d items are considered inlined.
	pub privmods: HashSet<String>,
	// the scope included a wildcard use statement.
	pub has_glob_use: bool
}

#[derive(Debug, Eq, PartialEq)]
pub enum LinkType {
	Const,
	Enum,
	ExternCrate,
	Function,
	Macro,
	Mod,
	Static,
	Struct,
	Trait,
	TraitAlias,
	Type,
	Union,

	/// `use` statement that links to a path.
	Use,
	/// `pub use` statement that links to the name pub used as.
	PubUse
}

fn make_prelude<const N: usize>(prelude: [(&'static str, &'static str); N]) -> ScopeScope {
	prelude
		.into_iter()
		.map(|(name, path)| {
			(
				name.into(),
				[(LinkType::Use, format!("::std::{path}::{name}"))]
					.into_iter()
					.collect()
			)
		})
		.collect()
}

impl Scope {
	fn insert<K, V>(&mut self, key: K, ty: LinkType, value: V)
	where
		K: Into<String>,
		V: Into<String>
	{
		self.scope
			.entry(key.into())
			.or_insert_with(VecDeque::new)
			.push_front((ty, value.into()));
	}

	/// Create a new scope from the Rust prelude.
	pub fn prelude(edition: Edition) -> Self {
		let mut scope = Scope {
			// https://doc.rust-lang.org/stable/std/prelude/index.html#prelude-contents
			scope: make_prelude([
				("Copy", "marker"),
				("Send", "marker"),
				("Sized", "marker"),
				("Sync", "marker"),
				("Unpin", "marker"),
				("Drop", "ops"),
				("Fn", "ops"),
				("FnMut", "ops"),
				("FnOnce", "ops"),
				("drop", "mem"),
				("Box", "boxed"),
				("ToOwned", "borrow"),
				("Clone", "clone"),
				("PartialEq", "cmp"),
				("PartialOrd", "cmp"),
				("Eq", "cmp"),
				("Ord", "cmp"),
				("AsRef", "convert"),
				("AsMut", "convert"),
				("Into", "convert"),
				("From", "convert"),
				("Default", "default"),
				("Iterator", "iter"),
				("Extend", "iter"),
				("IntoIterator", "iter"),
				("DoubleEndedIterator", "iter"),
				("ExactSizeIterator", "iter"),
				("Option", "option"),
				("Some", "option::Option"),
				("None", "option::Option"),
				("Result", "result"),
				("Ok", "result::Result"),
				("Err", "result::Result"),
				("String", "string"),
				("ToString", "string"),
				("Vec", "vec")
			]),
			privmods: HashSet::new(),
			has_glob_use: false
		};

		if edition >= Edition::E2021 {
			// https://blog.rust-lang.org/2021/05/11/edition-2021.html#additions-to-the-prelude
			for (key, value) in make_prelude([
				("TryInto", "convert"),
				("TryFrom", "convert"),
				("FromIterator", "iter")
			]) {
				scope.scope.insert(key, value);
			}
		}

		scope
	}
}

#[derive(Debug)]
pub struct CrateCode(String);

impl CrateCode {
	fn read_from<R>(read: R) -> io::Result<Self>
	where
		R: io::BufRead
	{
		let mut preproc = Preprocessor::new(read);
		let mut buf = String::new();
		preproc.read_to_string(&mut buf)?;

		Ok(Self(buf))
	}

	pub fn read_from_disk<P>(path: P) -> io::Result<Self>
	where
		P: AsRef<Path>
	{
		Self::read_from(BufReader::new(File::open(path)?))
	}

	pub fn read_expansion<P>(manifest_path: Option<P>, target: &Target) -> anyhow::Result<CrateCode>
	where
		P: AsRef<Path>
	{
		let mut cmd = Command::new("cargo");
		cmd.arg("+nightly").arg("rustc");
		if let Some(manifest_path) = manifest_path {
			cmd.arg("--manifest-path").arg(manifest_path.as_ref());
		}
		if target.kind.iter().any(|kind| kind == "lib") {
			cmd.arg("--lib");
		} else if target.kind.iter().any(|kind| kind == "bin") {
			cmd.arg("--bin").arg(&target.name);
		}
		cmd.arg("--").arg("-Zunpretty=expanded");

		info!("Running rustc -Zunpretty=expanded");
		let Output {
			stdout,
			stderr,
			status
		} = cmd.output()
			.context("Failed to run cargo to expand crate content")?;

		if !status.success() {
			// Something bad happened during the compilation. Let's print
			// anything Cargo reported to us and return an error.
			io::stdout()
				.lock()
				.write_all(stderr.as_slice())
				.expect("Failed to write cargo errors to stdout");

			bail!("Cargo failed to expand the macros")
		}

		Ok(Self::read_from(Cursor::new(stdout))?)
	}
}

#[derive(Debug)]
pub struct InputFile {
	/// The name of the crate.
	pub crate_name: String,
	/// The repository url (if specified).
	pub repository: Option<String>,
	/// The license field (if specified).
	pub license: Option<String>,
	/// The rust_version field (if specified).
	pub rust_version: Option<VersionReq>,
	/// The unmodified rustdoc string
	pub rustdoc: String,
	/// The crate-level dependencies, mapping the valid identifier in rust code to the (possibly
	/// renamed, containing invalid characters, etc.) crate name and version.
	pub dependencies: HashMap<String, Dependency>,
	/// The scope at the crate root.
	pub scope: Scope
}

pub struct Dependency {
	/// The crate name as it appears on crates.io.
	pub crate_name: String,

	/// The version requirement of the dependency.
	pub req: VersionReq,

	/// The exact version of the dependency.
	pub version: Version
}

impl Dependency {
	fn new(crate_name: String, req: VersionReq, version: Version) -> Self {
		Self {
			crate_name,
			req,
			version
		}
	}

	pub fn as_tuple(&self) -> (&str, Option<&Version>) {
		(self.crate_name.as_str(), Some(&self.version))
	}
}

impl Debug for Dependency {
	fn fmt(&self, f: &mut Formatter<'_>) -> fmt::Result {
		write!(
			f,
			"{} = \"{}\" ({})",
			self.crate_name, self.req, self.version
		)
	}
}

pub fn read_code(metadata: &Metadata, pkg: &Package, code: CrateCode) -> anyhow::Result<InputFile> {
	let crate_name = pkg.name.clone();
	let repository = pkg.repository.clone();
	let license = pkg.license.clone();
	let rust_version = pkg.rust_version.clone();

	debug!("Reading code \n{}", code.0);
	let file = syn::parse_file(code.0.as_str())?;

	let rustdoc = read_rustdoc_from_file(&file)?;
	let dependencies = resolve_dependencies(metadata, pkg)?;
	let scope = read_scope_from_file(pkg, &file)?;

	Ok(InputFile {
		crate_name,
		repository,
		license,
		rust_version,
		rustdoc,
		dependencies,
		scope
	})
}

fn read_rustdoc_from_file(file: &syn::File) -> anyhow::Result<String> {
	let mut doc = String::new();
	for attr in &file.attrs {
		if attr.path.is_ident("doc") {
			if let Some(str) = parse_doc_attr(attr)? {
				// always push a newline: unindent ignores the first line
				doc.push('\n');
				doc.push_str(&str.value());
			}
		}
	}
	Ok(doc)
}

fn parse_doc_attr(input: &Attribute) -> syn::Result<Option<LitStr>> {
	input.parse_meta().and_then(|meta| {
		Ok(match meta {
			Meta::NameValue(kv) => Some(match kv.lit {
				Lit::Str(str) => str,
				lit => return Err(syn::Error::new(lit.span(), "Expected string literal"))
			}),
			_ => None
		})
	})
}

fn sanitize_crate_name<T: AsRef<str>>(name: T) -> String {
	name.as_ref().replace('-', "_")
}

fn resolve_dependencies(
	metadata: &Metadata,
	pkg: &Package
) -> anyhow::Result<HashMap<String, Dependency>> {
	let mut deps = HashMap::new();

	// we currently insert our own crate as a dependency to allow doc links referencing ourself.
	// however, we might want to change this so that custom doc urls can be used, so that e.g.
	// the repository readme points to some rustdoc generated from the master branch, instead of
	// the last release. Also, the version in the current manifest might not be released, so
	// those links might be dead.
	let version = pkg.version.clone();
	deps.insert(
		sanitize_crate_name(&pkg.name),
		Dependency::new(
			pkg.name.clone(),
			[Comparator {
				op: Op::Exact,
				major: version.major,
				minor: Some(version.minor),
				patch: Some(version.patch),
				pre: version.pre.clone()
			}]
			.into_iter()
			.collect(),
			version
		)
	);

	for dep in &pkg.dependencies {
		let dep_name = sanitize_crate_name(&dep.name);
		let version = metadata
			.packages
			.iter()
			.find(|pkg| pkg.name == dep.name)
			.map(|pkg| &pkg.version);
		let rename = dep.rename.as_ref().unwrap_or(&dep_name);

		if let Some(version) = version {
			if deps
				.get(&dep_name)
				.map(|dep| dep.version < *version)
				.unwrap_or(true)
			{
				deps.insert(
					rename.to_owned(),
					Dependency::new(dep_name, dep.req.clone(), version.to_owned())
				);
			}
		} else {
			warn!("Unable to find version of dependency {}", dep.name);
		}
	}

	Ok(deps)
}

struct ScopeEditor<'a> {
	scope: &'a mut Scope,
	crate_name: &'a str
}

impl<'a> ScopeEditor<'a> {
	fn new(scope: &'a mut Scope, crate_name: &'a str) -> Self {
		Self { scope, crate_name }
	}

	fn add_privmod(&mut self, ident: &Ident) {
		self.scope.privmods.insert(ident.to_string());
	}

	fn insert(&mut self, ident: &Ident, ty: LinkType) {
		let path = format!("::{}::{ident}", self.crate_name);
		self.scope.insert(ident.to_string(), ty, path);
	}

	fn insert_fun(&mut self, ident: &Ident) {
		let path = format!("::{}::{ident}", self.crate_name);
		self.scope
			.insert(ident.to_string(), LinkType::Function, &path);
		self.scope
			.insert(format!("{ident}()"), LinkType::Function, path);
	}

	fn insert_macro(&mut self, ident: &Ident) {
		let path = format!("::{}::{ident}", self.crate_name);
		self.scope.insert(ident.to_string(), LinkType::Macro, &path);
		self.scope
			.insert(format!("{ident}!"), LinkType::Macro, path);
	}

	fn insert_use_tree(&mut self, vis: &Visibility, tree: &UseTree) {
		self.insert_use_tree_impl(vis, String::new(), tree)
	}

	fn insert_use_tree_impl(&mut self, vis: &Visibility, prefix: String, tree: &UseTree) {
		match tree {
			UseTree::Path(path) => {
				self.insert_use_tree_impl(vis, format!("{prefix}{}::", path.ident), &path.tree)
			},
			UseTree::Name(name) => {
				// skip `pub use dependency;` style uses; they don't add any unknown
				// elements to the scope
				if !prefix.is_empty() {
					self.insert_use_item(vis, &prefix, &name.ident, &name.ident);
				}
			},
			UseTree::Rename(name) => {
				self.insert_use_item(vis, &prefix, &name.rename, &name.ident);
			},
			UseTree::Glob(_) => {
				self.scope.has_glob_use = true;
			},
			UseTree::Group(group) => {
				for tree in &group.items {
					self.insert_use_tree_impl(vis, prefix.clone(), tree);
				}
			},
		};
	}

	fn insert_use_item(&mut self, vis: &Visibility, prefix: &str, rename: &Ident, ident: &Ident) {
		if matches!(vis, Visibility::Public(_)) {
			self.insert(rename, LinkType::PubUse);
		}
		self.scope.insert(
			rename.to_string(),
			LinkType::Use,
			format!("{prefix}{ident}")
		);
	}
}

<<<<<<< HEAD
fn read_scope_from_file(pkg: &Package, file: &syn::File) -> anyhow::Result<Scope> {
	let crate_name = sanitize_crate_name(&pkg.name);
	let mut scope = Scope::prelude(pkg.edition.clone());
=======
fn read_scope_from_file(manifest: &Manifest, file: &syn::File) -> anyhow::Result<Scope> {
	let crate_name = manifest.name().replace('-', "_");
	let mut scope = Scope::prelude(manifest.edition());
	let mut editor = ScopeEditor::new(&mut scope, &crate_name);
>>>>>>> f73b1908

	for i in &file.items {
		match i {
			Item::Const(i) => editor.insert(&i.ident, LinkType::Const),
			Item::Enum(i) => editor.insert(&i.ident, LinkType::Enum),
			Item::ExternCrate(i) if i.ident != "self" && i.rename.is_some() => {
				editor.scope.insert(
					i.rename.as_ref().unwrap().1.to_string(),
					LinkType::ExternCrate,
					format!("::{}", i.ident)
				);
			},
			Item::Fn(i) => editor.insert_fun(&i.sig.ident),
			Item::Macro(i) if i.ident.is_some() => editor.insert_macro(i.ident.as_ref().unwrap()),
			Item::Macro2(i) => editor.insert_macro(&i.ident),
			Item::Mod(i) if matches!(i.vis, Visibility::Public(_)) => {
				editor.insert(&i.ident, LinkType::Mod)
			},
			Item::Mod(i) => editor.add_privmod(&i.ident),
			Item::Static(i) => editor.insert(&i.ident, LinkType::Static),
			Item::Struct(i) => editor.insert(&i.ident, LinkType::Struct),
			Item::Trait(i) => editor.insert(&i.ident, LinkType::Trait),
			Item::TraitAlias(i) => editor.insert(&i.ident, LinkType::TraitAlias),
			Item::Type(i) => editor.insert(&i.ident, LinkType::Type),
			Item::Union(i) => editor.insert(&i.ident, LinkType::Union),
			Item::Use(i) if !is_prelude_import(i) => editor.insert_use_tree(&i.vis, &i.tree),
			_ => {}
		};
	}

	// remove privmod imports from scope
	for values in &mut scope.scope.values_mut() {
		let mut i = 0;
		while i < values.len() {
			if values[i].0 == LinkType::Use {
				let path = &values[i].1;
				if (!path.starts_with("::") || path.starts_with(&format!("::{crate_name}::")))
					&& Some(path.split("::").collect::<Vec<_>>())
						.map(|segments| segments.len() > 1 && scope.privmods.contains(segments[0]))
						.unwrap()
				{
					values.remove(i);
					continue;
				}
			}

			i += 1;
		}
	}

	Ok(scope)
}

fn is_prelude_import(item_use: &ItemUse) -> bool {
	match &item_use.tree {
		UseTree::Path(UsePath { ident, tree, .. }) if ident == "std" => match tree.as_ref() {
			UseTree::Path(UsePath { ident, .. }) => ident == "prelude",
			_ => false
		},
		_ => false
	}
}<|MERGE_RESOLUTION|>--- conflicted
+++ resolved
@@ -435,16 +435,10 @@
 	}
 }
 
-<<<<<<< HEAD
 fn read_scope_from_file(pkg: &Package, file: &syn::File) -> anyhow::Result<Scope> {
 	let crate_name = sanitize_crate_name(&pkg.name);
 	let mut scope = Scope::prelude(pkg.edition.clone());
-=======
-fn read_scope_from_file(manifest: &Manifest, file: &syn::File) -> anyhow::Result<Scope> {
-	let crate_name = manifest.name().replace('-', "_");
-	let mut scope = Scope::prelude(manifest.edition());
 	let mut editor = ScopeEditor::new(&mut scope, &crate_name);
->>>>>>> f73b1908
 
 	for i in &file.items {
 		match i {
